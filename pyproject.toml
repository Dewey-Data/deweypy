--- conflicted
+++ resolved
@@ -32,11 +32,7 @@
   "mypy>=1.18.2",
   "notebook>=7.4.5",
   "pandas[pyarrow]>=2.3.2",
-<<<<<<< HEAD
-  "polars[pyarrow]>=1.33.1",
-=======
   "polars[pyarrow]>=1.34.0",
->>>>>>> d08efab8
   "pre-commit>=4.3.0",
   "pytest>=8.4.2",
   "pytest-cov>=7.0.0",
@@ -52,11 +48,7 @@
 dewey = "deweypy:main.app"
 
 [build-system]
-<<<<<<< HEAD
-requires = ["uv_build>=0.8.21,<0.9.0"]
-=======
 requires = ["uv_build>=0.9.2,<0.10.0"]
->>>>>>> d08efab8
 build-backend = "uv_build"
 
 
